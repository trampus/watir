module Watir
  class Locator
    include Watir
    include Watir::Exception

    def normalize_specifiers!(specifiers)
      specifiers.each do |how, what|
        case how
        when :index
          what = what.to_i
        when :url
          how = :href
        when :class
          how = :class_name
        when :caption
          how = :value
        end

        @specifiers[how] = what
      end
    end


  end

  class TaggedElementLocator < Locator
    def initialize(container, tag)
      @container = container
      @tag = tag
    end

    def set_specifier(how, what)
      if how.class == Hash and what.nil?
        specifiers = how
      else
        specifiers = {how => what}
      end

      @specifiers = {:index => 1} # default if not specified
      normalize_specifiers! specifiers
    end

    def each_element tag
      @container.document.getElementsByTagName(tag).each do |ole_element|
        yield Element.new(ole_element)
      end
    end

    def locate
      count = 0
      each_element(@tag) do |element|

        catch :next_element do
          @specifiers.each do |how, what|
            next if how == :index
            unless match? element, how, what
              throw :next_element
            end
          end
          count += 1
          unless count == @specifiers[:index]
            throw :next_element
          end
          return element.ole_object
        end

      end # elements
      nil
    end

    def match?(element, how, what)
      begin
        method = element.method(how)
      rescue NameError
        raise MissingWayOfFindingObjectException,
              "#{how} is an unknown way of finding a <#{@tag}> element (#{what})"
      end
      case method.arity
      when 0
        what.matches method.call
      when 1
       	method.call(what)
      else
        raise MissingWayOfFindingObjectException,
              "#{how} is an unknown way of finding a <#{@tag}> element (#{what})"
      end
    end

  end
  class InputElementLocator < Locator

    attr_accessor :document, :element, :elements

    def initialize container, types
      @container = container
      @types = types
      @elements = nil
    end

    def specifier= arg
      how, what, value = arg

      if how.class == Hash and what.nil?
        specifiers = how
      else
        specifiers = {how => what}
      end

      @specifiers = {:index => 1} # default if not specified
      if value
        @specifiers[:value] = value.is_a?(Regexp) ? value : value.to_s
      end

      normalize_specifiers! specifiers
    end

    def locate
      count = 0
      @elements.each do |object|
        element = Element.new(object)

        catch :next_element do
          throw :next_element unless @types.include?(element.type)
          @specifiers.each do |how, what|
            next if how == :index
            unless match? element, how, what
              throw :next_element
            end
          end
          count += 1
          throw :next_element unless count == @specifiers[:index]
          return object
        end

      end
      nil
    end
    # return true if the element matches the provided how and what
    def match? element, how, what
      begin
        attribute = element.send(how)
      rescue NoMethodError
        raise MissingWayOfFindingObjectException,
          "#{how} is an unknown way of finding an <INPUT> element (#{what})"
      end

      what.matches(attribute)
    end

    def fast_locate
      # Searching through all elements returned by ole_inner_elements
      # is *significantly* slower than IE's getElementById() and
      # getElementsByName() calls when how is :id or :name.  However
      # IE doesn't match Regexps, so first we make sure what is a String.
      # In addition, IE's getElementById() will also return an element
      # where the :name matches, so we will only return the results of
      # getElementById() if the matching element actually HAS a matching
      # :id.

      the_id = @specifiers[:id]
      if the_id && the_id.class == String &&
        @specifiers[:index] == 1 && @specifiers.length == 2
        @element = @document.getElementById(the_id) rescue nil
        # Return if our fast match really HAS a matching :id
        return true if @element && @element.invoke('id') == the_id
      end

      the_name = @specifiers[:name]
      if the_name && the_name.class == String
        @elements = @document.getElementsByName(the_name) rescue nil
      end
      false
    end

  end
<<<<<<< HEAD
  
  # This is like the TaggedElementLocator but
  # get all the elements by forcing @tag to be '*'
  class ElementLocator < TaggedElementLocator
    def initialize(container)
      @container = container
    end
    
    def each
      count = 0
      each_element('*') do |element| 
        catch :next_element do
          @specifiers.each do |how, what|
            next if how == :index
            unless match? element, how, what
              throw :next_element
            end
          end
          yield element          
        end
      end 
      nil
    end
    
  end  
end    
=======
end
>>>>>>> 11607410
<|MERGE_RESOLUTION|>--- conflicted
+++ resolved
@@ -173,7 +173,6 @@
     end
 
   end
-<<<<<<< HEAD
   
   # This is like the TaggedElementLocator but
   # get all the elements by forcing @tag to be '*'
@@ -199,7 +198,4 @@
     end
     
   end  
-end    
-=======
-end
->>>>>>> 11607410
+end